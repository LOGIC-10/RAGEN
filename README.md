--- conflicted
+++ resolved
@@ -145,8 +145,21 @@
 python train.py --config-name base
 ```
 
-<<<<<<< HEAD
+
 ### Parameter efficient training with LoRA
+
+### Saving compute
+By default our code is runnable on A100 80GB machines. If you are using machine with lower memory (e.g. RTX 4090), please consider adapting below parameters, like follows (performance might change due to smaller batch size and shorter context length):
+```bash
+python train.py \
+  micro_batch_size_per_gpu=1 \ 
+  ppo_mini_batch_size=8 \ 
+  actor_rollout_ref.rollout.max_model_len=2048 \ 
+  actor_rollout_ref.rollout.response_length=128 
+```
+Please refer to [this issue](https://github.com/RAGEN-AI/RAGEN/issues/89) for more information.
+
+#### Parameter efficient training with LoRA
 We provide a default configuration with LoRA enabled in `config/base-lora.yaml`. To customize the LoRA settings, see the the `lora` section at the top of the configuration file. The current settings are:
 
 ```yaml
@@ -154,27 +167,6 @@
 lora alpha: 64
 actor learning rate: 1e-5
 critic learning rate: 1e-4
-```
-=======
-### Saving compute
-By default our code is runnable on A100 80GB machines. If you are using machine with lower memory (e.g. RTX 4090), please consider adapting below parameters, like follows (performance might change due to smaller batch size and shorter context length):
-```bash
-python train.py \
-  micro_batch_size_per_gpu=1 \ 
-  ppo_mini_batch_size=8 \ 
-  actor_rollout_ref.rollout.max_model_len=2048 \ 
-  actor_rollout_ref.rollout.response_length=128 
-```
-Please refer to [this issue](https://github.com/RAGEN-AI/RAGEN/issues/89) for more information.
-
-#### Parameter efficient training with LoRA
-We provide a default configuration with LoRA enabled in `config/base-lora.yaml`. To customize the LoRA settings, see the the `lora` section at the top of the configuration file.
->>>>>>> acd7b54d
-
-To train with LoRA:
-
-```bash
-python train.py --config-name base-lora
 ```
 
 <!--
